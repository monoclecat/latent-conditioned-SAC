--- conflicted
+++ resolved
@@ -142,6 +142,9 @@
         num_test_episodes (int): Number of episodes to test the deterministic
             policy at the end of each epoch.
 
+        directed (bool): Experimental, if True will ignore env reward like in Eysenbach and will define own reward
+            function. Will also set own values for the number of latent variables.
+
         logger_kwargs (dict): Keyword args for EpochLogger.
 
         save_freq (int): How often (in terms of gap between epochs) to save
@@ -157,13 +160,10 @@
 
         clip (float): The importance weight clipping hyperparameter
     """
-<<<<<<< HEAD
     if directed:
         num_cont_skills += 1
         num_disc_skills = 0
 
-=======
->>>>>>> af42e68a
     total_num_skills = num_disc_skills + num_cont_skills
     torch.manual_seed(seed)
     np.random.seed(seed)
@@ -397,11 +397,8 @@
     else:
         disc_skill = np.empty(0)
     cont_skill = np.random.random(size=num_cont_skills) * 2 - 1  # Init cont var between -1 and +1
-<<<<<<< HEAD
     speed = 1
     movement_vector = speed * np.array([np.sin(cont_skill[0]), np.cos(cont_skill[0])])
-=======
->>>>>>> af42e68a
 
     # Main loop: collect experience in env and update/log each epoch
     for t in range(total_steps):
@@ -414,7 +411,6 @@
             a = env.action_space.sample()
 
         # Step the env.
-<<<<<<< HEAD
         if directed:
             # Own reward, experimental
             if env_name == "Ant-v2":
@@ -442,9 +438,6 @@
                 r += 1.0
                 r -= 1e-3 * np.square(a).sum()
         elif env_name == "Hopper-v2" or env_name == "Walker2d-v2":
-=======
-        if env_name == "Hopper-v2" or env_name == "Walker2d-v2":
->>>>>>> af42e68a
             # Modifications to reward according to Osa et al.
             posbefore = env.sim.data.qpos[0]
             o2, _, d, _ = env.step(a)
