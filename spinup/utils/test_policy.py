import time
import joblib
import os
import os.path as osp
import tensorflow as tf
import torch
from torch.utils.tensorboard import SummaryWriter
from spinup import EpochLogger
from spinup.utils.logx import restore_tf_graph


def load_policy_and_env(fpath, itr='last', deterministic=False, disc_skill=None, cont_skill=None):
    """
    Load a policy from save, whether it's TF or PyTorch, along with RL env.

    Not exceptionally future-proof, but it will suffice for basic uses of the
    Spinning Up implementations.

    Checks to see if there's a tf1_save folder. If yes, assumes the model
    is tensorflow and loads it that way. Otherwise, loads as if there's a
    PyTorch save.

    :arg disc_skill If policy is conditioned on a one-hot-encoded discrete skill, enter the number of the skill.
    The number of skills is printed when calling the function, so it is safe to first run test_policy with no skill.

    :arg cont_skill If policy is condition on one or more continuous-valued skills, these are passed to this function
    as a list of float values. Their value is best chosen between -1 and +1.
    """

    # determine if tf save or pytorch save
    if any(['tf1_save' in x for x in os.listdir(fpath)]):
        backend = 'tf1'
    else:
        backend = 'pytorch'

    # handle which epoch to load from
    if itr == 'last':
        # check filenames for epoch (AKA iteration) numbers, find maximum value

        if backend == 'tf1':
            saves = [int(x[8:]) for x in os.listdir(fpath) if 'tf1_save' in x and len(x) > 8]

        elif backend == 'pytorch':
            pytsave_path = osp.join(fpath, 'pyt_save')
            # Each file in this folder has naming convention 'modelXX.pt', where
            # 'XX' is either an integer or empty string. Empty string case
            # corresponds to len(x)==8, hence that case is excluded.
            saves = [int(x.split('.')[0][5:]) for x in os.listdir(pytsave_path) if len(x) > 8 and 'model' in x]

        itr = '%d' % max(saves) if len(saves) > 0 else ''

    else:
        assert isinstance(itr, int), \
            "Bad value provided for itr (needs to be int or 'last')."
        itr = '%d' % itr

    # load the get_action function
    if backend == 'tf1':
        get_action = load_tf_policy(fpath, itr, deterministic)
    else:
        get_action = load_pytorch_policy(fpath, itr, deterministic, disc_skill, cont_skill)

    # try to load environment from save
    # (sometimes this will fail because the environment could not be pickled)
    try:
        state = joblib.load(osp.join(fpath, 'vars' + itr + '.pkl'))
        env = state['env']
    except:
        env = None

    return env, get_action


def load_tf_policy(fpath, itr, deterministic=False):
    """ Load a tensorflow policy saved with Spinning Up Logger."""

    fname = osp.join(fpath, 'tf1_save' + itr)
    print('\n\nLoading from %s.\n\n' % fname)

    # load the things!
    sess = tf.Session()
    model = restore_tf_graph(sess, fname)

    # get the correct op for executing actions
    if deterministic and 'mu' in model.keys():
        # 'deterministic' is only a valid option for SAC policies
        print('Using deterministic action op.')
        action_op = model['mu']
    else:
        print('Using default action op.')
        action_op = model['pi']

    # make function for producing an action given a single state
    get_action = lambda x: sess.run(action_op, feed_dict={model['x']: x[None, :]})[0]

    return get_action


def load_pytorch_policy(fpath, itr, deterministic=False, disc_skill=None, cont_skill=None):
    """ Load a pytorch policy saved with Spinning Up Logger."""

    fname = osp.join(fpath, 'pyt_save', 'model' + itr + '.pt')
    print('\n\nLoading from %s.\n\n' % fname)

    model = torch.load(fname)
    if hasattr(model, '_num_disc_skills'):
        num_disc_skills = model.num_disc_skills()
    else:
        num_disc_skills = 0

    if hasattr(model, '_num_cont_skills'):
        num_cont_skills = model.num_cont_skills()
    else:
        num_cont_skills = 0

    if num_disc_skills > 0:
        assert disc_skill is not None and (0 < disc_skill <= num_disc_skills), \
            f"The loaded model knows {num_disc_skills} different DISCRETE skills. " \
            f"Please provide the command line argument -ds with a value " \
            f"between 1 and {num_disc_skills}. You entered: {disc_skill}."
        print(f"Active discrete skill is {disc_skill}")
        disc_vec = torch.zeros(num_disc_skills)
<<<<<<< HEAD
        disc_vec[disc_skill-1] = True
=======
        disc_vec[disc_skill - 1] = True
>>>>>>> 7d3c4c1c
    else:
        disc_vec = torch.zeros(0)

    if num_cont_skills > 0:
        assert cont_skill is not None and len(cont_skill) == num_cont_skills, \
            f"The loaded model knows {num_cont_skills} different CONTINUOUS skills. " \
            f"Please provide the command line argument -cs with {num_cont_skills} space separated float values, " \
            f"preferably between -1 and +1 (e.g. -cs -0.5 0.6). " \
            f"You entered: {', '.join(str(x) for x in cont_skill) if cont_skill is not None else 'None'}."
        print(f"Active continuous skill vector is {cont_skill}")
        cont_vec = torch.as_tensor(cont_skill)
    else:
        cont_vec = torch.zeros(0)

    if num_disc_skills > 0 or num_cont_skills > 0:
        def get_action(x, writer: SummaryWriter, t):
            with torch.no_grad():
                x = torch.as_tensor(x, dtype=torch.float32)
                action = model.act(x, torch.cat((disc_vec, cont_vec)), deterministic)
                pred_disc_skill, pred_cont_skill, cont_skill_var = model.d(x, torch.as_tensor(action))
                if pred_disc_skill is not None:
                    pred_disc_skill = pred_disc_skill.softmax(dim=-1)
                    writer.add_scalars(f"PredDiscSkill/(disc_skill={disc_skill},cont_skill={cont_skill})",
<<<<<<< HEAD
                                       {str(x+1): y for x, y in enumerate(pred_disc_skill)}, t)
                if pred_cont_skill is not None:
                    writer.add_scalars(f"PredContSkill/(disc_skill={disc_skill},cont_skill={cont_skill})",
                                       {f"mu{x+1}": y for x, y in enumerate(pred_cont_skill)})
=======
                                       {str(x + 1): y for x, y in enumerate(pred_disc_skill)}, t)
                if pred_cont_skill is not None:
                    writer.add_scalars(f"PredContSkill/(disc_skill={disc_skill},cont_skill={cont_skill})",
                                       {f"mu{x + 1}": y for x, y in enumerate(pred_cont_skill)})
>>>>>>> 7d3c4c1c
            return action
    else:
        def get_action(x, writer, t):
            with torch.no_grad():
                x = torch.as_tensor(x, dtype=torch.float32)
                action = model.act(x, deterministic)
            return action

    return get_action


def run_policy(env, get_action, max_ep_len=None, num_episodes=100, render=True):
    assert env is not None, \
        "Environment not found!\n\n It looks like the environment wasn't saved, " + \
        "and we can't run the agent in it. :( \n\n Check out the readthedocs " + \
        "page on Experiment Outputs for how to handle this situation."

    logger = EpochLogger()
    writer = SummaryWriter(comment="test_policy")
    o, r, d, ep_ret, ep_len, n = env.reset(), 0, False, 0, 0, 0
    t = 0

    start_paused = render
    while n < num_episodes:
        if render:
            env.render()
            time.sleep(1e-3)
        if start_paused:
            input("Press ENTER to start")
            start_paused = False

        a = get_action(o, writer, t)
        o, r, d, _ = env.step(a)
        ep_ret += r
        ep_len += 1
        t += 1

        if d or (ep_len == max_ep_len):
            logger.store(EpRet=ep_ret, EpLen=ep_len)
            print('Episode %d \t EpRet %.3f \t EpLen %d' % (n, ep_ret, ep_len))
            o, r, d, ep_ret, ep_len = env.reset(), 0, False, 0, 0
            n += 1

    logger.log_tabular('EpRet', with_min_and_max=True)
    logger.log_tabular('EpLen', average_only=True)
    logger.dump_tabular()
    writer.flush()
    writer.close()


if __name__ == '__main__':
    import argparse

    parser = argparse.ArgumentParser()
    parser.add_argument('fpath', type=str)
    parser.add_argument('--len', '-l', type=int, default=0)
    parser.add_argument('--episodes', '-n', type=int, default=100)
    parser.add_argument('--norender', '-nr', action='store_true')
    parser.add_argument('--itr', '-i', type=int, default=-1)
    parser.add_argument('--deterministic', '-d', action='store_true')
    parser.add_argument('--disc-skill', '-ds', type=int, default=None,
                        help='Set the discrete skill of the agent (one-hot-encoded latent variable vector.')
    parser.add_argument('--cont-skill', '-cs', type=float, default=None, nargs='+',
                        help='Set the continuous skill vector with space-separated float values between -1 and +1 '
                             '(e.g. -cs 0.5 0.2).')
    args = parser.parse_args()
    env, get_action = load_policy_and_env(args.fpath,
                                          args.itr if args.itr >= 0 else 'last',
                                          args.deterministic,
                                          args.disc_skill,
                                          args.cont_skill)
    run_policy(env, get_action, args.len, args.episodes, not (args.norender))<|MERGE_RESOLUTION|>--- conflicted
+++ resolved
@@ -120,11 +120,7 @@
             f"between 1 and {num_disc_skills}. You entered: {disc_skill}."
         print(f"Active discrete skill is {disc_skill}")
         disc_vec = torch.zeros(num_disc_skills)
-<<<<<<< HEAD
-        disc_vec[disc_skill-1] = True
-=======
         disc_vec[disc_skill - 1] = True
->>>>>>> 7d3c4c1c
     else:
         disc_vec = torch.zeros(0)
 
@@ -148,17 +144,10 @@
                 if pred_disc_skill is not None:
                     pred_disc_skill = pred_disc_skill.softmax(dim=-1)
                     writer.add_scalars(f"PredDiscSkill/(disc_skill={disc_skill},cont_skill={cont_skill})",
-<<<<<<< HEAD
-                                       {str(x+1): y for x, y in enumerate(pred_disc_skill)}, t)
-                if pred_cont_skill is not None:
-                    writer.add_scalars(f"PredContSkill/(disc_skill={disc_skill},cont_skill={cont_skill})",
-                                       {f"mu{x+1}": y for x, y in enumerate(pred_cont_skill)})
-=======
                                        {str(x + 1): y for x, y in enumerate(pred_disc_skill)}, t)
                 if pred_cont_skill is not None:
                     writer.add_scalars(f"PredContSkill/(disc_skill={disc_skill},cont_skill={cont_skill})",
                                        {f"mu{x + 1}": y for x, y in enumerate(pred_cont_skill)})
->>>>>>> 7d3c4c1c
             return action
     else:
         def get_action(x, writer, t):
